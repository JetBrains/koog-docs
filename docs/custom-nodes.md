--- conflicted
+++ resolved
@@ -125,11 +125,8 @@
 Nodes that perform an operation but return the input as the output.
 
 ```kotlin
-<<<<<<< HEAD
+
 val loggingNode by node<String, String>("node_name") { input ->
-=======
-val loggingNode by node<T, T>("node_name") { input ->
->>>>>>> d47aa473
     println("Processing input: $input")
     input // Return the input as the output
 }
